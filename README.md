--- conflicted
+++ resolved
@@ -40,7 +40,6 @@
 resources :posts, only: [:index, :show]
 ```
 
-<<<<<<< HEAD
 We briefly discussed this `resources` method in the dynamic routing lesson, this will create routing methods for posts that we can utilized in our views and controllers. By running `rake routes` in the terminal it will give the following output:
 
 ```
@@ -152,8 +151,5 @@
 ## Summary
 
 Now you will notice the beauty of using route helper methods. If you run our tests you will notice something interesting: all of the tests are still passing! If we had hardcoded the URLs in the links in our views we would have had a major issue: all of our links to the show pages would have broken, along with our Capybara tests. However, by using the built in helper methods the links all updated automatically.
-=======
-using post_path(@post)
 
-<a href='https://learn.co/lessons/rails-url-helpers-readme' data-visibility='hidden'>View this lesson on Learn.co</a>
->>>>>>> b6d39bb6
+<a href='https://learn.co/lessons/rails-url-helpers-readme' data-visibility='hidden'>View this lesson on Learn.co</a>